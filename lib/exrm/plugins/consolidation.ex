defmodule ReleaseManager.Plugin.Consolidation do
  @name "protocol.consolidation"
  @shortdoc "Performs protocol consolidation for your release."

  use    ReleaseManager.Plugin
  alias  ReleaseManager.Config
  alias  ReleaseManager.Utils
  import ReleaseManager.Utils

<<<<<<< HEAD
  def before_release(%Config{verbosity: verbosity, env: env}) do
    Logger.debug "Performing protocol consolidation..."
    with_env env, fn ->
      cond do
        verbosity == :verbose ->
          mix "compile.protocols", env, :verbose
        true ->
          mix "compile.protocols", env
=======
  def before_release(%Config{verbosity: verbosity, env: env} = config) do
    build_embedded = Keyword.get(Mix.Project.config, :build_embedded, false)
    should_compile = env != :test && !build_embedded
    if should_compile do
      debug "Performing protocol consolidation..."
      with_env env, fn ->
        cond do
          verbosity == :verbose ->
            mix "compile.protocols", env, :verbose
          true ->
            mix "compile.protocols", env
        end
>>>>>>> 10b2cff0
      end
    end

    # Load relx.config
    if env != :test do
      debug "Packaging consolidated protocols..."

      # Add overlay to relx.config which copies consolidated dir to release
      consolidated_path = Path.join([File.cwd!, "_build", "#{env}", "consolidated"])
      case File.ls(consolidated_path) do
        {:error, _} -> :ok
        {:ok, filenames} ->
          dest_path = "lib/#{config.name}-#{config.version}"
          overlays = [overlay: Enum.map(filenames, fn name ->
            {:copy, '#{consolidated_path}/#{name}', '#{Path.join(dest_path, name)}'}
          end)]
          updated = "relx.config"
                    |> Utils.rel_file_dest_path
                    |> Utils.read_terms
                    |> Utils.merge(overlays)
          # Persist relx.config
          Utils.write_terms(Utils.rel_file_dest_path("relx.config"), updated)
      end
    end
  end

  def after_release(_), do: nil
  def after_package(_), do: nil
  def after_cleanup(_), do: nil
end<|MERGE_RESOLUTION|>--- conflicted
+++ resolved
@@ -7,16 +7,6 @@
   alias  ReleaseManager.Utils
   import ReleaseManager.Utils
 
-<<<<<<< HEAD
-  def before_release(%Config{verbosity: verbosity, env: env}) do
-    Logger.debug "Performing protocol consolidation..."
-    with_env env, fn ->
-      cond do
-        verbosity == :verbose ->
-          mix "compile.protocols", env, :verbose
-        true ->
-          mix "compile.protocols", env
-=======
   def before_release(%Config{verbosity: verbosity, env: env} = config) do
     build_embedded = Keyword.get(Mix.Project.config, :build_embedded, false)
     should_compile = env != :test && !build_embedded
@@ -29,7 +19,6 @@
           true ->
             mix "compile.protocols", env
         end
->>>>>>> 10b2cff0
       end
     end
 

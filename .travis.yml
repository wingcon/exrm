--- conflicted
+++ resolved
@@ -1,20 +1,17 @@
 language: erlang
 otp_release:
   - 17.0
-env:
-  - ELIXIR_VERSION=0.14.2
+#env:
+  #- ELIXIR_VERSION=0.14.2
 before_install:
-<<<<<<< HEAD
   - git clone https://github.com/elixir-lang/elixir
   - cd elixir
   - make
   - cd ..
-=======
-  - wget https://github.com/elixir-lang/elixir/releases/download/v$ELIXIR_VERSION/Precompiled.zip
-  - unzip -d elixir Precompiled.zip
->>>>>>> c6655ca6
+  #- wget https://github.com/elixir-lang/elixir/releases/download/v$ELIXIR_VERSION/Precompiled.zip
+  #- unzip -d elixir Precompiled.zip
 before_script:
-  - export PATH=`pwd`/elixir/bin:$PATH
+  #- export PATH=`pwd`/elixir/bin:$PATH
   - mix local.hex --force
   - mix deps.get
 script:
